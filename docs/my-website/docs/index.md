--- conflicted
+++ resolved
@@ -12,10 +12,6 @@
 - Retry/fallback logic across multiple deployments (e.g. Azure/OpenAI) - [Router](https://docs.litellm.ai/docs/routing)
 - Track spend & set budgets per project [OpenAI Proxy Server](https://docs.litellm.ai/docs/simple_proxy)
 
-<<<<<<< HEAD
-## Basic usage
-
-=======
 ## How to use LiteLLM
 You can use litellm through either:
 1. [OpenAI proxy Server](#openai-proxy) - Server to call 100+ LLMs, load balance, cost tracking across projects
@@ -24,7 +20,7 @@
 ## LiteLLM Python SDK
 
 ### Basic usage 
->>>>>>> 942b5e41
+
 <a target="_blank" href="https://colab.research.google.com/github/BerriAI/litellm/blob/main/cookbook/liteLLM_Getting_Started.ipynb">
   <img src="https://colab.research.google.com/assets/colab-badge.svg" alt="Open In Colab"/>
 </a>
@@ -157,14 +153,9 @@
 
 </Tabs>
 
-<<<<<<< HEAD
-## Streaming
-
-Set `stream=True` in the `completion` args.
-=======
 ### Streaming
 Set `stream=True` in the `completion` args. 
->>>>>>> 942b5e41
+
 <Tabs>
 <TabItem value="openai" label="OpenAI">
 
@@ -296,11 +287,7 @@
 
 </Tabs>
 
-<<<<<<< HEAD
-## Exception handling
-=======
 ### Exception handling 
->>>>>>> 942b5e41
 
 LiteLLM maps exceptions across all supported providers to the OpenAI exceptions. All our exceptions inherit from OpenAI's exception types, so any error-handling you have for that, should work out of the box with LiteLLM.
 
@@ -316,15 +303,9 @@
     print(e)
 ```
 
-<<<<<<< HEAD
-## Logging Observability - Log LLM Input/Output ([Docs](https://docs.litellm.ai/docs/observability/callbacks))
-
+### Logging Observability - Log LLM Input/Output ([Docs](https://docs.litellm.ai/docs/observability/callbacks))
 LiteLLM exposes pre defined callbacks to send data to Lunary, Langfuse, Helicone, Promptlayer, Traceloop, Slack
 
-=======
-### Logging Observability - Log LLM Input/Output ([Docs](https://docs.litellm.ai/docs/observability/callbacks))
-LiteLLM exposes pre defined callbacks to send data to Langfuse, LLMonitor, Helicone, Promptlayer, Traceloop, Slack
->>>>>>> 942b5e41
 ```python
 from litellm import completion
 
@@ -342,12 +323,7 @@
 response = completion(model="gpt-3.5-turbo", messages=[{"role": "user", "content": "Hi 👋 - i'm openai"}])
 ```
 
-<<<<<<< HEAD
-## Track Costs, Usage, Latency for streaming
-
-=======
 ### Track Costs, Usage, Latency for streaming
->>>>>>> 942b5e41
 Use a callback function for this - more info on custom callbacks: https://docs.litellm.ai/docs/observability/custom_callback
 
 ```python
