--- conflicted
+++ resolved
@@ -131,9 +131,6 @@
         }
 
     def get_supported_openai_params(self):
-<<<<<<< HEAD
-        return ["max_tokens", "tools", "tool_choice", "stream", "extra_headers"]
-=======
         return [
             "max_tokens",
             "tools",
@@ -142,8 +139,9 @@
             "stop",
             "temperature",
             "top_p",
+            "extra_headers"
         ]
->>>>>>> 54e0acde
+
 
     def map_openai_params(self, non_default_params: dict, optional_params: dict):
         for param, value in non_default_params.items():
