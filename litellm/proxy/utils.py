--- conflicted
+++ resolved
@@ -394,7 +394,6 @@
                         for r in response:
                             if isinstance(r.expires, datetime):
                                 r.expires = r.expires.isoformat()
-<<<<<<< HEAD
                 elif (
                     query_type == "find_all"
                     and expires is not None
@@ -413,12 +412,10 @@
                         for r in response:
                             if isinstance(r.expires, datetime):
                                 r.expires = r.expires.isoformat()
-=======
                 elif query_type == "find_all":
                     response = await self.db.litellm_verificationtoken.find_many(
                         order={"spend": "desc"},
                     )
->>>>>>> d6844f43
                 print_verbose(f"PrismaClient: response={response}")
                 if response is not None:
                     return response
@@ -574,23 +571,6 @@
             db_data = self.jsonify_object(data=data)
             if token is not None:
                 print_verbose(f"token: {token}")
-<<<<<<< HEAD
-                if query_type == "update":
-                    # check if plain text or hash
-                    if token.startswith("sk-"):
-                        token = self.hash_token(token=token)
-                    db_data["token"] = token
-                    response = await self.db.litellm_verificationtoken.update(
-                        where={"token": token},  # type: ignore
-                        data={**db_data},  # type: ignore
-                    )
-                    print_verbose(
-                        "\033[91m"
-                        + f"DB Token Table update succeeded {response}"
-                        + "\033[0m"
-                    )
-                    return {"token": token, "data": db_data}
-=======
                 # check if plain text or hash
                 if token.startswith("sk-"):
                     token = self.hash_token(token=token)
@@ -605,7 +585,6 @@
                     + "\033[0m"
                 )
                 return {"token": token, "data": db_data}
->>>>>>> d6844f43
             elif user_id is not None:
                 """
                 If data['spend'] + data['user'], update the user table with spend info as well
